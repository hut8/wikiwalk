--- conflicted
+++ resolved
@@ -195,15 +195,12 @@
 
     let mut server = HttpServer::new(move || {
         let generated = generate();
-<<<<<<< HEAD
         let generated_data = web::Data::new(generate());
-=======
         let cors = Cors::default()
             .allow_any_origin()
             .allowed_methods(vec!["GET"])
             .allow_any_header()
             .max_age(3600);
->>>>>>> a81620d3
         let app = App::new()
             .wrap(Logger::default())
             .wrap(cors)
